{
  "name": "cloud-run-mcp",
  "version": "1.0.0",
  "type": "module",
  "description": "Cloud Run MCP deployment tool",
  "main": "mcp-server.js",
  "bin": "mcp-server.js",
  "scripts": {
    "deploy": "gcloud run deploy cloud-run-mcp --source . --no-invoker-iam-check",
    "test:deploy": "node test/test-deploy.js",
    "test:create-project": "node test/test-create-project.js",
    "test:service-logs": "node test/test-service-logs.js",
    "test:gcp-auth": "node test/test-gcp-auth.js",
    "test:prompts": "node --test test/test-prompts.js",
<<<<<<< HEAD
    "test:mcp": "node test/test-mcp-server.js",
    "mcp-inspector": "npx @modelcontextprotocol/inspector node mcp-server.js",
=======
    "test:tools": "node --test test/test-tools.js",
>>>>>>> 1ff0cf27
    "test": "node test/run-all-tests.js",
    "start": "node mcp-server.js"
  },
  "repository": {
    "type": "git",
    "url": "git+https://github.com/GoogleCloudPlatform/cloud-run-mcp.git"
  },
  "keywords": [
    "mcp",
    "cloud-run",
    "gcp"
  ],
  "author": "steren@google.com",
  "license": "Apache-2.0",
  "bugs": {
    "url": "https://github.com/GoogleCloudPlatform/cloud-run-mcp/issues"
  },
  "homepage": "https://github.com/GoogleCloudPlatform/cloud-run-mcp#readme",
  "dependencies": {
    "@google-cloud/artifact-registry": "^4.0.1",
    "@google-cloud/billing": "^5.0.1",
    "@google-cloud/cloudbuild": "^5.0.1",
    "@google-cloud/logging": "^11.2.0",
    "@google-cloud/resource-manager": "^6.0.1",
    "@google-cloud/run": "^2.0.1",
    "@google-cloud/service-usage": "^4.1.0",
    "@google-cloud/storage": "^7.16.0",
    "@modelcontextprotocol/sdk": "^1.11.0",
    "archiver": "^7.0.1",
    "dotenv": "^17.2.1",
    "express": "^5.1.0",
    "google-proto-files": "^5.0.0",
    "zod": "^3.25.76"
  },
  "devDependencies": {
    "esmock": "^2.7.1"
  }
}<|MERGE_RESOLUTION|>--- conflicted
+++ resolved
@@ -12,13 +12,10 @@
     "test:service-logs": "node test/test-service-logs.js",
     "test:gcp-auth": "node test/test-gcp-auth.js",
     "test:prompts": "node --test test/test-prompts.js",
-<<<<<<< HEAD
-    "test:mcp": "node test/test-mcp-server.js",
+    "test:mcp": "node --test test/test-mcp-server.js",
+    "test:tools": "node --test test/test-tools.js",
+    "test": "node test/run-all-tests.js",
     "mcp-inspector": "npx @modelcontextprotocol/inspector node mcp-server.js",
-=======
-    "test:tools": "node --test test/test-tools.js",
->>>>>>> 1ff0cf27
-    "test": "node test/run-all-tests.js",
     "start": "node mcp-server.js"
   },
   "repository": {
