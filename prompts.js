--- conflicted
+++ resolved
@@ -22,7 +22,6 @@
     {
       description: 'Deploys the current working directory to Cloud Run.',
       argsSchema: {
-<<<<<<< HEAD
         name: z.string().describe("Name of the Cloud Run service to deploy to.  Defaults to the name of the current directory").optional(),
         project: z.string().describe("Google Cloud project ID").optional(),
         region: z.string().describe("Region where the services are located").optional(),
@@ -41,30 +40,6 @@
             text: `Use the deploy_local_folder tool to deploy the current folder${projectPrompt}${regionPrompt}. The service name should be ${serviceNamePrompt}`
           }
         }]
-=======
-        name: z
-          .string()
-          .describe(
-            'Name of the Cloud Run service to deploy to.  Defaults to the name of the current directory'
-          )
-          .optional(),
-      },
-    },
-    async ({ name }) => {
-      const serviceNamePrompt =
-        name ||
-        'a name for the application based on the current working directory.';
-      return {
-        messages: [
-          {
-            role: 'user',
-            content: {
-              type: 'text',
-              text: `Use the deploy_local_folder tool to deploy the current folder. The service name should be ${serviceNamePrompt}`,
-            },
-          },
-        ],
->>>>>>> aa6a25f2
       };
     }
   );
@@ -74,7 +49,6 @@
     {
       description: 'Gets the logs for a Cloud Run service.',
       argsSchema: {
-<<<<<<< HEAD
         service: z.string().describe("Name of the Cloud Run service. Defaults to the name of the current directory.").optional(),
         project: z.string().describe("Google Cloud project ID").optional(),
         region: z.string().describe("Region where the services are located").optional(),
@@ -93,29 +67,6 @@
             text: `Use get_service_log to get logs${projectPrompt}${regionPrompt} for the service ${serviceNamePrompt}`
           }
         }]
-=======
-        service: z
-          .string()
-          .describe(
-            'Name of the Cloud Run service. Defaults to the name of the current directory.'
-          )
-          .optional(),
-      },
-    },
-    async ({ service }) => {
-      const serviceNamePrompt =
-        service || 'named for the current working directory';
-      return {
-        messages: [
-          {
-            role: 'user',
-            content: {
-              type: 'text',
-              text: `Use get_service_log to get logs for the service ${serviceNamePrompt}`,
-            },
-          },
-        ],
->>>>>>> aa6a25f2
       };
     }
   );
